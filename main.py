--- conflicted
+++ resolved
@@ -1,155 +1,143 @@
-import json
-import random
-import time
-from src.core.game_loader import GameLoader
-from src.core.message_finder import MessageFinder
-from src.game.monopoly import MonopolyGame
-from colorama import init, Fore, Style
-<<<<<<< HEAD
+from typing import List
+import dolphin_memory_engine as dme
 
-from src.game.listeners import MonopolyListeners
+from ..core.memory_reader import MemoryReader
+from ..core.game_loader import GameLoader
+from ..core.player import Player
+from ..core.auction import Auction
 
-def on_player_money_changed(player, new_value, old_value):
-    print(f"{Fore.YELLOW}{player.name} a maintenant {new_value}€ ({str(new_value - old_value)}€){Style.RESET_ALL}")
+class MonopolyGame:
+    """Classe principale gérant le jeu Monopoly"""
     
-def on_player_name_changed(player, new_value, old_value):
-    print(f"{Fore.YELLOW}{old_value} a changé son nom en {new_value}{Style.RESET_ALL}")
+    _data: GameLoader
+    _players: List[Player]
+    _auction: Auction
+    static_colors = ["blue", "red", "green", "yellow"]
     
-def on_player_dice_changed(player, new_value, old_value, ignore):
-    if ignore:
-        print(f"{Fore.GREEN}{player.name} a ignoré les dés: {new_value}{Style.RESET_ALL}")
-    else:
-        print(f"{Fore.YELLOW}{player.name} a lancé les dés: {new_value}{Style.RESET_ALL}")
+    def __init__(self, data):
+        """Initialise le jeu Monopoly"""
         
-def on_player_added(player):
-    print(f"{Fore.YELLOW}{player.name} a rejoint la partie!{Style.RESET_ALL}")
+        # Initialiser les données pour le jeu
+        self._data = data
+        
+        # Vérifier la connexion à Dolphin
+        if not dme.is_hooked():
+            dme.hook()
+        if not dme.is_hooked():
+            raise Exception("Impossible de se connecter à Dolphin Memory Engine")
+
+        # Charger les joueurs
+        self._players = []
+        for player in self._data.manifest["players"]:
+            self._players.append(Player(player))
+
+        # sort player by color with id
+        self._players = sorted(self._players, key=lambda x: MonopolyGame.static_colors.index(x.id))
+
+        # Charger les cases
+        self._squares = []
+
+        # Auction
+        self._auction = Auction(MemoryReader.hex_to_int(self._data.manifest["auction"]))
+        
+    @property
+    def auction(self) -> Auction:
+        """Renvoie l'instance de l'enchère"""
+        return self._auction
+
+    @property
+    def players(self) -> List[Player]:
+        """Renvoie la liste des joueurs"""
+        return self._players
     
-def on_player_removed(player):
-    print(f"{Fore.YELLOW}{player.name} a quitté la partie!{Style.RESET_ALL}")
+    @players.setter
+    def players(self, value: List[Player]):
+        """Définit la liste des joueurs"""
+        self._players = value
+        
+    def get_player_by_id(self, player_id: str) -> Player:
+        """Renvoie un joueur par son ID"""
+        for player in self._players:
+            if player.id == player_id:
+                return player
+        return None
     
-def on_message_added(id, message, address):
-    print(f"{Fore.MAGENTA}{id}: {message}{Style.RESET_ALL}")
+    def get_player_by_name(self, player_name: str) -> Player:
+        """Renvoie un joueur par son nom"""
+        for player in self._players:
+            if player.name == player_name:
+                return player
+        return None
+        
+    @property
+    def data(self) -> GameLoader:
+        """Renvoie les données du jeu"""
+        return self._data
+    
+    @data.setter
+    def data(self, value: GameLoader):
+        """Définit les données du jeu"""
+        self._data = value
+        
+    @property
+    def properties(self):
+        data = MemoryReader.get_bytes(
+            MemoryReader.hex_to_int(self._data.manifest["properties"]["address_range"][0]),
+            MemoryReader.hex_to_int(self._data.manifest["properties"]["address_range"][1]) - MemoryReader.hex_to_int(self._data.manifest["properties"]["address_range"][0])
+        )
 
-def on_message_removed(id, *args):
-    print(f"{Fore.MAGENTA}{id} a été supprimé{Style.RESET_ALL}")
+        lines = str(data)[2:-1].split("\\r\\n")
+        cols = []
+        for line in lines:
+            cols.append(line.split(","))
+
+        res = []
+        for col in cols:
+            re = {}
+            for i in range(len(col)):
+                re[cols[0][i].strip().lower()] = col[i].strip()
+            res.append(re)
+            
+        out = []
+        for r in res[1:]:
+            o = {"rents": []}
+            for k, v in r.items():
+                if k == "hybridname":
+                    o["id"] = int(v[8:])
+                elif k == "property":
+                    o["name"] = v
+                elif k == "value":
+                    o["price"] = int(v if v != "" else -1)
+                elif k == "mortgage":
+                    o["mortgage"] = int(v if v != "" else -1)
+                elif k == "housecost":
+                    o["cost"] = int(v if v != "" else -1)
+                elif k.startswith("rent"):
+                    i = int(k[4:])
+                    while len(o["rents"]) < i:
+                        o["rents"].append(-1)
+                    if len(o["rents"]) == i:
+                        o["rents"].append(int(v if v != "" else -1))
+                    else:
+                        o["rents"][i] = int(v if v != "" else -1)
+            out.append(o)
+            
+        return out
     
-def on_event(event, *args):
-    if event in ["loop_tick", "player_handling", "message_handling", "player_position_changed", "auction_handling"]:
-        return
-    print(f"{Fore.CYAN}> {event}{Style.RESET_ALL}")
+    def get_property_by_id(self, prop_id: int):
+        for prop in self.properties:
+            if prop["id"] == prop_id:
+                return prop
+        return None
+            
+    def get_property_by_name(self, prop_name: str):
+        for prop in self.properties:
+            if prop["name"] == prop_name:
+                return prop
+        return None
     
-def on_player_goto_changed(player, new_value, old_value):
-    print(f"{Fore.YELLOW}{player.name} va à la case {new_value}{Style.RESET_ALL}")
-=======
->>>>>>> e9aacc51
-
-def main():
-    """Fonction principale"""
-    
-    init()
-    
-    print(f"{Fore.GREEN}Initialisation du jeu Monopoly...{Style.RESET_ALL}")
-    
-    try:
-        # Charger les données pour le jeu
-        data = GameLoader("game_files/starting_state.jsonc", "game_files/starting_state.sav")
-        
-        # Créer une instance du jeu
-        game = MonopolyGame(data)
-
-        def on_auction_bid(bid):
-            p = game.players[bid['player']]
-            print(f'{Fore.YELLOW}Nouvelle enchère: {p.name} pour {bid["bid"]}{Style.RESET_ALL}')
-
-        
-        events = MonopolyListeners(game)
-        events.tps = 30
-        events.interval_player = .1
-        
-        events.on("player_added", on_player_added)
-        events.on("player_removed", on_player_removed)
-        events.on("player_money_changed", on_player_money_changed)
-        events.on("player_name_changed", on_player_name_changed)
-        events.on("player_dice_changed", on_player_dice_changed)
-        events.on("player_goto_changed", on_player_goto_changed)
-        events.on("message_added", on_message_added)    
-        events.on("message_removed", on_message_removed)
-        events.on("auction_bid", on_auction_bid)
-        
-        events.on("*", on_event)
-        
-<<<<<<< HEAD
-        # Configuration des joueurs
-        game.players[0].name = random.choice(["Alice", "Bob", "Charlie", "David", "Eve"])
-        game.players[1].name = random.choice(["Jeff", "Karen", "Linda", "Mike", "Nancy"])
-        # game.players[0].money = random.randint(100, 1000)
-        # game.players[1].money = random.randint(100, 1000)
-        
-        print(game.get_property_by_player_id(game.players[0].id))
-        print(game.get_property_by_player_id(game.players[1].id))
-=======
-        # Initialiser le joueur actuel (par défaut, c'est le joueur bleu qui commence)
-        game._game_state['current_player'] = "Ayari"
-        game._game_state['last_property_offer'] = ('', 0)  # Initialiser pour éviter les erreurs
-        
-        # Afficher un message de début de tour pour le premier joueur
-        game._display.display_new_turn("Ayari")
-        
-        # Afficher l'état initial du jeu et la liste des propriétés une seule fois
-        game.display_properties()
-        
-        # Ajouter des recherches personnalisées
-        game.setup_custom_memory_searches()
->>>>>>> e9aacc51
-        
-        print(game.players[0].dices)
-        #print(game.players[1].dices)
-        
-<<<<<<< HEAD
-        print(game.players[0].roll)
-        print(game.players[1].roll)
-        
-        events.start()
-=======
-        # Compteur pour afficher l'état du jeu périodiquement
-        last_state_display = time.time()
->>>>>>> e9aacc51
-        
-        print(f"{Fore.GREEN}Initialisation terminée!{Style.RESET_ALL}")
-
-        # Await exit command
-        while True:
-<<<<<<< HEAD
-            time.sleep(1)
-=======
-            # Vérifier l'état du jeu moins fréquemment (toutes les 1 secondes)
-            # mais n'afficher que s'il y a des changements
-            current_time = time.time()
-            if current_time - last_state_display >= 1.0:
-                game.display_game_state()
-                last_state_display = current_time
-            
-            # Pause pour éviter de surcharger le CPU
-            time.sleep(0.2)
-            
-            # Afficher les adresses trouvées toutes les 10 secondes
-            if int(time.time()) % 10 == 0:
-                try:
-                    addresses = game._dynamic_addresses
-                    if addresses:
-                        print(f"\n{Fore.CYAN}Adresses mémoire trouvées:{Style.RESET_ALL}")
-                        for key, addr in addresses.items():
-                            print(f"{Fore.CYAN}{key}: 0x{addr:08X}{Style.RESET_ALL}")
-                except Exception as e:
-                    print(f"\n{Fore.RED}Erreur lors de l'affichage des adresses: {str(e)}{Style.RESET_ALL}")
-            
-    except KeyboardInterrupt:
-        print(f"\n{Fore.YELLOW}Arrêt du programme demandé par l'utilisateur.{Style.RESET_ALL}")
->>>>>>> e9aacc51
-    except Exception as e:
-        print(f"{Fore.RED}Une erreur s'est produite: {e}{Style.RESET_ALL}")
-        print(e)
-        events.stop()
-
-if __name__ == "__main__":
-    main()+    def get_property_by_player_id(self, player_id: str):
+        player = self.get_player_by_id(player_id)
+        if player is None:
+            return None
+        return self.get_property_by_id(player.goto)